--- conflicted
+++ resolved
@@ -47,13 +47,9 @@
       setFormData({
         firstName: baby.firstName,
         lastName: baby.lastName,
-<<<<<<< HEAD
-        birthDate,
-=======
         birthDate: typeof baby.birthDate === 'string' 
           ? baby.birthDate.split('T')[0] 
           : new Date(baby.birthDate).toISOString().split('T')[0],
->>>>>>> f30ada27
         gender: baby.gender || '',
         inactive: baby.inactive || false,
       });
